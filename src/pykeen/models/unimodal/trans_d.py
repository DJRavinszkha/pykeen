# -*- coding: utf-8 -*-

"""Implementation of TransD."""

from typing import Optional

import torch
import torch.autograd

from .. import Model
<<<<<<< HEAD
from ..base import GeneralVectorEntityRelationEmbeddingModel, IndexFunction
from ...nn.modules import InteractionFunction
=======
from ..base import (
    GeneralVectorEntityRelationEmbeddingModel, IndexFunction, InteractionFunction,
    TranslationalInteractionFunction,
)
>>>>>>> a0f7ad16
from ...losses import Loss
from ...nn import Embedding
from ...nn.init import xavier_normal_
from ...regularizers import Regularizer
from ...triples import TriplesFactory
from ...typing import DeviceHint
from ...utils import clamp_norm

__all__ = [
    'TransDInteractionFunction',
    'TransDIndexFunction',
    'TransD',
]


def _project_entity(
    e: torch.FloatTensor,
    e_p: torch.FloatTensor,
    r: torch.FloatTensor,
    r_p: torch.FloatTensor,
) -> torch.FloatTensor:
    r"""Project entity relation-specific.

    .. math::

        e_{\bot} = M_{re} e
                 = (r_p e_p^T + I^{d_r \times d_e}) e
                 = r_p e_p^T e + I^{d_r \times d_e} e
                 = r_p (e_p^T e) + e'

    and additionally enforces

    .. math::

        \|e_{\bot}\|_2 \leq 1

    :param e: shape: (batch_size, num_entities, d_e)
        The entity embedding.
    :param e_p: shape: (batch_size, num_entities, d_e)
        The entity projection.
    :param r: shape: (batch_size, num_entities, d_r)
        The relation embedding.
    :param r_p: shape: (batch_size, num_entities, d_r)
        The relation projection.

    :return: shape: (batch_size, num_entities, d_r)

    """
    # The dimensions affected by e'
    change_dim = min(e.shape[-1], r.shape[-1])

    # Project entities
    # r_p (e_p.T e) + e'
    e_bot = r_p * torch.sum(e_p * e, dim=-1, keepdim=True)
    e_bot[:, :, :change_dim] += e[:, :, :change_dim]

    # Enforce constraints
    e_bot = clamp_norm(e_bot, p=2, dim=-1, maxnorm=1)

    return e_bot


class TransDInteractionFunction(TranslationalInteractionFunction):
    """The interaction function for TransD."""

    def __init__(self, p: int = 2, power: int = 2):
        """Initialize the TransD interaction function.

        :param p: The norm applied by :func:`torch.norm`
        :param power: The power applied after :func:`torch.norm`.
        """
        super().__init__(p=p)
        self.power = power

    def forward(
        self,
        h: torch.FloatTensor,
        r: torch.FloatTensor,
        t: torch.FloatTensor,
        **kwargs,
    ) -> torch.FloatTensor:  # noqa:D102
        return super().forward(h=h, r=r, t=t, **kwargs) ** self.power


class TransDIndexFunction(IndexFunction):
    """The index-based interaction function for TransD."""

    def __init__(
        self,
        num_entities: int,
        num_relations: int,
        embedding_dim: int,
        relation_dim: int,
        device: DeviceHint,
        interaction_function: Optional[InteractionFunction] = None,
    ):
        super().__init__()
        self.entity_projections = Embedding.init_with_device(
            num_embeddings=num_entities,
            embedding_dim=embedding_dim,
            device=device,
            initializer=xavier_normal_,
        )
        self.relation_projections = Embedding.init_with_device(
            num_embeddings=num_relations,
            embedding_dim=relation_dim,
            device=device,
            initializer=xavier_normal_,
        )
        if interaction_function is None:
            interaction_function = TransDInteractionFunction()
        self.interaction_function = interaction_function

    def reset_parameters(self):  # noqa: D102
        self.entity_projections.reset_parameters()
        self.relation_projections.reset_parameters()
        self.interaction_function.reset_parameters()

    def forward(
        self,
        model: Model,
        h_indices: Optional[torch.LongTensor] = None,
        r_indices: Optional[torch.LongTensor] = None,
        t_indices: Optional[torch.LongTensor] = None,
    ) -> torch.FloatTensor:  # noqa: D102
        h = model.entity_embeddings.get_in_canonical_shape(indices=h_indices)
        h_p = self.entity_projections.get_in_canonical_shape(indices=h_indices)

        r = model.relation_embeddings.get_in_canonical_shape(indices=r_indices)
        r_p = self.relation_projections.get_in_canonical_shape(indices=r_indices)

        t = model.entity_embeddings.get_in_canonical_shape(indices=t_indices)
        t_p = self.entity_projections.get_in_canonical_shape(indices=t_indices)

        # Project entities
        h_bot = _project_entity(e=h, e_p=h_p, r=r, r_p=r_p)
        t_bot = _project_entity(e=t, e_p=t_p, r=r, r_p=r_p)

        return self.interaction_function(h=h_bot, r=r, t=t_bot)


class TransD(GeneralVectorEntityRelationEmbeddingModel):
    r"""An implementation of TransD from [ji2015]_.

    TransD is an extension of :class:`pykeen.models.TransR` that, like TransR, considers entities and relations
    as objects living in different vector spaces. However, instead of performing the same relation-specific
    projection for all entity embeddings, entity-relation-specific projection matrices
    $\textbf{M}_{r,h}, \textbf{M}_{t,h}  \in \mathbb{R}^{k \times d}$ are constructed.

    To do so, all head entities, tail entities, and relations are represented by two vectors,
    $\textbf{e}_h, \hat{\textbf{e}}_h, \textbf{e}_t, \hat{\textbf{e}}_t \in \mathbb{R}^d$ and
    $\textbf{r}_r, \hat{\textbf{r}}_r \in \mathbb{R}^k$, respectively. The first set of embeddings is used for
    calculating the entity-relation-specific projection matrices:

    .. math::

        \textbf{M}_{r,h} = \hat{\textbf{r}}_r \hat{\textbf{e}}_h^{T} + \tilde{\textbf{I}}

        \textbf{M}_{r,t} = \hat{\textbf{r}}_r \hat{\textbf{e}}_t^{T} + \tilde{\textbf{I}}

    where $\tilde{\textbf{I}} \in \mathbb{R}^{k \times d}$ is a $k \times d$ matrix with ones on the diagonal and
    zeros elsewhere. Next, $\textbf{e}_h$ and $\textbf{e}_t$ are projected into the relation space by means of the
    constructed projection matrices. Finally, the plausibility score for $(h,r,t) \in \mathbb{K}$ is given by:

    .. math::

        f(h,r,t) = -\|\textbf{M}_{r,h} \textbf{e}_h + \textbf{r}_r - \textbf{M}_{r,t} \textbf{e}_t\|_{2}^2

    .. seealso::

       - OpenKE `implementation of TransD <https://github.com/thunlp/OpenKE/blob/master/models/TransD.py>`_
    """

    #: The default strategy for optimizing the model's hyper-parameters
    hpo_default = dict(
        embedding_dim=dict(type=int, low=20, high=300, q=50),
        relation_dim=dict(type=int, low=20, high=300, q=50),
    )

    def __init__(
        self,
        triples_factory: TriplesFactory,
        embedding_dim: int = 50,
        automatic_memory_optimization: Optional[bool] = None,
        relation_dim: int = 30,
        loss: Optional[Loss] = None,
        preferred_device: DeviceHint = None,
        random_seed: Optional[int] = None,
        regularizer: Optional[Regularizer] = None,
    ) -> None:
        index_function = TransDIndexFunction(
            num_entities=triples_factory.num_entities,
            num_relations=triples_factory.num_relations,
            embedding_dim=embedding_dim,
            relation_dim=relation_dim,
            device=preferred_device,
        )

        super().__init__(
            triples_factory=triples_factory,
            index_function=index_function,
            embedding_dim=embedding_dim,
            relation_dim=relation_dim,
            automatic_memory_optimization=automatic_memory_optimization,
            loss=loss,
            preferred_device=preferred_device,
            random_seed=random_seed,
            regularizer=regularizer,
            entity_initializer=xavier_normal_,
            relation_initializer=xavier_normal_,
            entity_constrainer=clamp_norm,
            entity_constrainer_kwargs=dict(maxnorm=1., p=2, dim=-1),
            relation_constrainer=clamp_norm,
            relation_constrainer_kwargs=dict(maxnorm=1., p=2, dim=-1),
        )<|MERGE_RESOLUTION|>--- conflicted
+++ resolved
@@ -8,15 +8,11 @@
 import torch.autograd
 
 from .. import Model
-<<<<<<< HEAD
-from ..base import GeneralVectorEntityRelationEmbeddingModel, IndexFunction
-from ...nn.modules import InteractionFunction
-=======
 from ..base import (
-    GeneralVectorEntityRelationEmbeddingModel, IndexFunction, InteractionFunction,
+    GeneralVectorEntityRelationEmbeddingModel, IndexFunction
+from ...nn.modules import InteractionFunction,
     TranslationalInteractionFunction,
 )
->>>>>>> a0f7ad16
 from ...losses import Loss
 from ...nn import Embedding
 from ...nn.init import xavier_normal_
