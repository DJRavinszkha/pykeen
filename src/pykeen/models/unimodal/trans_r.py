# -*- coding: utf-8 -*-

"""Implementation of TransR."""

import logging
from typing import Optional

from torch.nn import functional

<<<<<<< HEAD
from ..base import ERModel
=======
from ..base import EntityRelationEmbeddingModel
from ...constants import DEFAULT_EMBEDDING_HPO_EMBEDDING_DIM_RANGE
>>>>>>> c8beeda4
from ...losses import Loss
from ...nn import EmbeddingSpecification
from ...nn.init import xavier_uniform_
from ...nn.modules import TransRInteraction
from ...triples import TriplesFactory
from ...typing import DeviceHint
from ...utils import clamp_norm, compose

__all__ = [
    'TransR',
]


class TransR(ERModel):
    r"""An implementation of TransR from [lin2015]_.

    TransR is an extension of :class:`pykeen.models.TransH` that explicitly considers entities and relations as
    different objects and therefore represents them in different vector spaces.

    For a triple $(h,r,t) \in \mathbb{K}$, the entity embeddings, $\textbf{e}_h, \textbf{e}_t \in \mathbb{R}^d$,
    are first projected into the relation space by means of a relation-specific projection matrix
    $\textbf{M}_{r} \in \mathbb{R}^{k \times d}$. With relation embedding $\textbf{r}_r \in \mathbb{R}^k$, the
    interaction model is defined similarly to TransE with:

    .. math::

        f(h,r,t) = -\|\textbf{M}_{r}\textbf{e}_h + \textbf{r}_r - \textbf{M}_{r}\textbf{e}_t\|_{p}^2

    The following constraints are applied:

     * $\|\textbf{e}_h\|_2 \leq 1$
     * $\|\textbf{r}_r\|_2 \leq 1$
     * $\|\textbf{e}_t\|_2 \leq 1$
     * $\|\textbf{M}_{r}\textbf{e}_h\|_2 \leq 1$
     * $\|\textbf{M}_{r}\textbf{e}_t\|_2 \leq 1$

    .. seealso::

       - OpenKE `TensorFlow implementation of TransR
         <https://github.com/thunlp/OpenKE/blob/master/models/TransR.py>`_
       - OpenKE `PyTorch implementation of TransR
         <https://github.com/thunlp/OpenKE/blob/OpenKE-PyTorch/models/TransR.py>`_
    """

    #: The default strategy for optimizing the model's hyper-parameters
    hpo_default = dict(
        embedding_dim=DEFAULT_EMBEDDING_HPO_EMBEDDING_DIM_RANGE,
        relation_dim=DEFAULT_EMBEDDING_HPO_EMBEDDING_DIM_RANGE,
        scoring_fct_norm=dict(type=int, low=1, high=2),
    )

    def __init__(
        self,
        triples_factory: TriplesFactory,
        embedding_dim: int = 50,
        relation_dim: int = 30,
        scoring_fct_norm: int = 1,
        loss: Optional[Loss] = None,
        preferred_device: DeviceHint = None,
        random_seed: Optional[int] = None,
    ) -> None:
        """Initialize the model."""
        super().__init__(
            triples_factory=triples_factory,
            interaction=TransRInteraction(
                p=scoring_fct_norm,
            ),
            # Entity embeddings
            entity_representations=EmbeddingSpecification(
                embedding_dim=embedding_dim,
                initializer=xavier_uniform_,
                constrainer=clamp_norm,  # type: ignore
                constrainer_kwargs=dict(maxnorm=1., p=2, dim=-1),
            ),
            relation_representations=[
                # Relation embeddings
                EmbeddingSpecification(
                    embedding_dim=relation_dim,
                    initializer=compose(
                        xavier_uniform_,
                        functional.normalize,
                    ),
                    constrainer=clamp_norm,  # type: ignore
                    constrainer_kwargs=dict(maxnorm=1., p=2, dim=-1),
                ),
                # Relation projections
                EmbeddingSpecification(
                    shape=(embedding_dim, relation_dim),
                    initializer=xavier_uniform_,
                ),
            ],
            loss=loss,
            preferred_device=preferred_device,
            random_seed=random_seed,
        )
        logging.warning("Initialize from TransE")<|MERGE_RESOLUTION|>--- conflicted
+++ resolved
@@ -7,12 +7,8 @@
 
 from torch.nn import functional
 
-<<<<<<< HEAD
 from ..base import ERModel
-=======
-from ..base import EntityRelationEmbeddingModel
 from ...constants import DEFAULT_EMBEDDING_HPO_EMBEDDING_DIM_RANGE
->>>>>>> c8beeda4
 from ...losses import Loss
 from ...nn import EmbeddingSpecification
 from ...nn.init import xavier_uniform_
