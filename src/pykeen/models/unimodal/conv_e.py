--- conflicted
+++ resolved
@@ -8,12 +8,8 @@
 import torch
 from torch import nn
 
-<<<<<<< HEAD
-from .. import ERModel
-=======
-from ..base import EntityRelationEmbeddingModel
+from ..base import ERModel
 from ...constants import DEFAULT_DROPOUT_HPO_RANGE
->>>>>>> c8beeda4
 from ...losses import BCEAfterSigmoidLoss, Loss
 from ...nn import EmbeddingSpecification
 from ...nn.init import xavier_normal_
