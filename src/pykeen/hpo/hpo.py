# -*- coding: utf-8 -*-

"""Hyper-parameter optimiziation in PyKEEN."""

import dataclasses
import ftplib
import json
import logging
import os
from dataclasses import dataclass
from typing import Any, Collection, Dict, Mapping, Optional, Type, Union

import torch
from optuna import Study, Trial, create_study
from optuna.pruners import BasePruner
from optuna.samplers import BaseSampler
from optuna.storages import BaseStorage

from .pruners import pruner_resolver
from .samplers import sampler_resolver
from ..constants import USER_DEFINED_CODE
from ..datasets import get_dataset, has_dataset
from ..datasets.base import Dataset
from ..evaluation import Evaluator, evaluator_resolver
from ..losses import Loss, loss_resolver
from ..models import Model, model_resolver
from ..optimizers import Optimizer, optimizer_resolver, optimizers_hpo_defaults
from ..pipeline import pipeline, replicate_pipeline_from_config
from ..regularizers import Regularizer, regularizer_resolver
from ..sampling import NegativeSampler, negative_sampler_resolver
from ..stoppers import EarlyStopper, Stopper, stopper_resolver
from ..trackers import ResultTracker, tracker_resolver
from ..training import SLCWATrainingLoop, TrainingLoop, training_loop_resolver
from ..triples import TriplesFactory
from ..typing import Hint, HintType
from ..utils import Result, ensure_ftp_directory, fix_dataclass_init_docs, get_df_io, get_json_bytes_io
from ..version import get_git_hash, get_version

__all__ = [
    'hpo_pipeline_from_path',
    'hpo_pipeline_from_config',
    'hpo_pipeline',
    'HpoPipelineResult',
]

logger = logging.getLogger(__name__)

STOPPED_EPOCH_KEY = 'stopped_epoch'


@dataclass
class Objective:
    """A dataclass containing all of the information to make an objective function."""

    dataset: Union[None, str, Dataset, Type[Dataset]]  # 1.
    model: Type[Model]  # 2.
    loss: Type[Loss]  # 3.
    regularizer: Type[Regularizer]  # 4.
    optimizer: Type[Optimizer]  # 5.
    training_loop: Type[TrainingLoop]  # 6.
    stopper: Type[Stopper]  # 7.
    evaluator: Type[Evaluator]  # 8.
    result_tracker: Type[ResultTracker]  # 9.
    metric: str

    # 1. Dataset
    dataset_kwargs: Optional[Mapping[str, Any]] = None
    training: Hint[TriplesFactory] = None
    testing: Hint[TriplesFactory] = None
    validation: Hint[TriplesFactory] = None
    evaluation_entity_whitelist: Optional[Collection[str]] = None
    evaluation_relation_whitelist: Optional[Collection[str]] = None
    # 2. Model
    model_kwargs: Optional[Mapping[str, Any]] = None
    model_kwargs_ranges: Optional[Mapping[str, Any]] = None
    # 3. Loss
    loss_kwargs: Optional[Mapping[str, Any]] = None
    loss_kwargs_ranges: Optional[Mapping[str, Any]] = None
    # 4. Regularizer
    regularizer_kwargs: Optional[Mapping[str, Any]] = None
    regularizer_kwargs_ranges: Optional[Mapping[str, Any]] = None
    # 5. Optimizer
    optimizer_kwargs: Optional[Mapping[str, Any]] = None
    optimizer_kwargs_ranges: Optional[Mapping[str, Any]] = None
    # 6. Training Loop
    training_loop_kwargs: Optional[Mapping[str, Any]] = None
    negative_sampler: Optional[Type[NegativeSampler]] = None
    negative_sampler_kwargs: Optional[Mapping[str, Any]] = None
    negative_sampler_kwargs_ranges: Optional[Mapping[str, Any]] = None
    # 7. Training
    training_kwargs: Optional[Mapping[str, Any]] = None
    training_kwargs_ranges: Optional[Mapping[str, Any]] = None
    stopper_kwargs: Optional[Mapping[str, Any]] = None
    # 8. Evaluation
    evaluator_kwargs: Optional[Mapping[str, Any]] = None
    evaluation_kwargs: Optional[Mapping[str, Any]] = None
    # 9. Trackers
    result_tracker_kwargs: Optional[Mapping[str, Any]] = None
    # Misc.
    device: Union[None, str, torch.device] = None
    save_model_directory: Optional[str] = None

    @staticmethod
    def _update_stopper_callbacks(stopper_kwargs: Dict[str, Any], trial: Trial) -> None:
        """Make a subclass of the EarlyStopper that reports to the trial."""

        def _result_callback(_early_stopper: EarlyStopper, result: Union[float, int], epoch: int) -> None:
            trial.report(result, step=epoch)

        def _stopped_callback(_early_stopper: EarlyStopper, _result: Union[float, int], epoch: int) -> None:
            trial.set_user_attr(STOPPED_EPOCH_KEY, epoch)

        for key, callback in zip(('result_callbacks', 'stopped_callbacks'), (_result_callback, _stopped_callback)):
            stopper_kwargs.setdefault(key, []).append(callback)

    def __call__(self, trial: Trial) -> Optional[float]:
        """Suggest parameters then train the model."""
        if self.model_kwargs is not None:
            problems = [
                x
                for x in ('loss', 'regularizer', 'optimizer', 'training', 'negative_sampler', 'stopper')
                if x in self.model_kwargs
            ]
            if problems:
                raise ValueError(f'model_kwargs should not have: {problems}. {self}')

        # 2. Model
        _model_kwargs = _get_kwargs(
            trial=trial,
            prefix='model',
            default_kwargs_ranges=self.model.hpo_default,
            kwargs=self.model_kwargs,
            kwargs_ranges=self.model_kwargs_ranges,
        )

        try:
            loss_default_kwargs_ranges = self.loss.hpo_default
        except AttributeError:
            logger.warning('using a loss function with no hpo_default field: %s', self.loss)
            loss_default_kwargs_ranges = {}

        # 3. Loss
        _loss_kwargs = _get_kwargs(
            trial=trial,
            prefix='loss',
            default_kwargs_ranges=loss_default_kwargs_ranges,
            kwargs=self.loss_kwargs,
            kwargs_ranges=self.loss_kwargs_ranges,
        )
        # 4. Regularizer
        _regularizer_kwargs = _get_kwargs(
            trial=trial,
            prefix='regularizer',
            default_kwargs_ranges=self.regularizer.hpo_default,
            kwargs=self.regularizer_kwargs,
            kwargs_ranges=self.regularizer_kwargs_ranges,
        )
        # 5. Optimizer
        _optimizer_kwargs = _get_kwargs(
            trial=trial,
            prefix='optimizer',
            default_kwargs_ranges=optimizers_hpo_defaults[self.optimizer],
            kwargs=self.optimizer_kwargs,
            kwargs_ranges=self.optimizer_kwargs_ranges,
        )

        _negative_sampler_kwargs: Mapping[str, Any]
        if self.training_loop is not SLCWATrainingLoop:
            _negative_sampler_kwargs = {}
        else:
            _negative_sampler_kwargs = _get_kwargs(
                trial=trial,
                prefix='negative_sampler',
                default_kwargs_ranges={} if self.negative_sampler is None else self.negative_sampler.hpo_default,
                kwargs=self.negative_sampler_kwargs,
                kwargs_ranges=self.negative_sampler_kwargs_ranges,
            )

        _training_kwargs = _get_kwargs(
            trial=trial,
            prefix='training',
            default_kwargs_ranges=self.training_loop.hpo_default,
            kwargs=self.training_kwargs,
            kwargs_ranges=self.training_kwargs_ranges,
        )

        _stopper_kwargs = dict(self.stopper_kwargs or {})
        if self.stopper is not None and issubclass(self.stopper, EarlyStopper):
            self._update_stopper_callbacks(_stopper_kwargs, trial)

        try:
            result = pipeline(
                # 1. Dataset
                dataset=self.dataset,
                dataset_kwargs=self.dataset_kwargs,
                training=self.training,
                testing=self.testing,
                validation=self.validation,
                evaluation_entity_whitelist=self.evaluation_entity_whitelist,
                evaluation_relation_whitelist=self.evaluation_relation_whitelist,
                # 2. Model
                model=self.model,
                model_kwargs=_model_kwargs,
                # 3. Loss
                loss=self.loss,
                loss_kwargs=_loss_kwargs,
                # 4. Regularizer
                regularizer=self.regularizer,
                regularizer_kwargs=_regularizer_kwargs,
                clear_optimizer=True,
                # 5. Optimizer
                optimizer=self.optimizer,
                optimizer_kwargs=_optimizer_kwargs,
                # 6. Training Loop
                training_loop=self.training_loop,
                negative_sampler=self.negative_sampler,
                negative_sampler_kwargs=_negative_sampler_kwargs,
                # 7. Training
                training_loop_kwargs=self.training_loop_kwargs,
                training_kwargs=_training_kwargs,
                stopper=self.stopper,
                stopper_kwargs=_stopper_kwargs,
                # 8. Evaluation
                evaluator=self.evaluator,
                evaluator_kwargs=self.evaluator_kwargs,
                evaluation_kwargs=self.evaluation_kwargs,
                # 9. Tracker
                result_tracker=self.result_tracker,
                result_tracker_kwargs=self.result_tracker_kwargs,
                # Misc.
                use_testing_data=False,  # use validation set during HPO!
                device=self.device,
            )
        except (MemoryError, RuntimeError) as e:
            trial.set_user_attr('failure', str(e))
            # Will trigger Optuna to set the state of the trial as failed
            return None
        else:
            if self.save_model_directory:
                model_directory = os.path.join(self.save_model_directory, str(trial.number))
                os.makedirs(model_directory, exist_ok=True)
                result.save_to_directory(model_directory)

            trial.set_user_attr('random_seed', result.random_seed)

            for k, v in result.metric_results.to_flat_dict().items():
                trial.set_user_attr(k, v)

            return result.metric_results.get_metric(self.metric)


@fix_dataclass_init_docs
@dataclass
class HpoPipelineResult(Result):
    """A container for the results of the HPO pipeline."""

    #: The :mod:`optuna` study object
    study: Study
    #: The objective class, containing information on preset hyper-parameters and those to optimize
    objective: Objective

    def _get_best_study_config(self):
        metadata = {
            'best_trial_number': self.study.best_trial.number,
            'best_trial_evaluation': self.study.best_value,
        }

        pipeline_config = dict()
        for k, v in self.study.user_attrs.items():
            if k.startswith('pykeen_'):
                metadata[k[len('pykeen_'):]] = v
            elif k in {'metric'}:
                continue
            else:
                pipeline_config[k] = v

        for field in dataclasses.fields(self.objective):
            field_value = getattr(self.objective, field.name)
            if not field_value:
                continue
            if field.name.endswith('_kwargs'):
                logger.debug(f'saving pre-specified field in pipeline config: {field.name}={field_value}')
                pipeline_config[field.name] = field_value
            elif field.name in {'training', 'testing', 'validation'}:
                # TODO: Remove USER_DEFINED_CODE since it clashes with condition in Dataset
                pipeline_config[field.name] = field_value if isinstance(field_value, str) else USER_DEFINED_CODE

        for k, v in self.study.best_params.items():
            sk, ssk = k.split('.')
            sk = f'{sk}_kwargs'
            if sk not in pipeline_config:
                pipeline_config[sk] = {}
            logger.debug(f'saving optimized field in pipeline config: {sk}.{ssk}={v}')
            pipeline_config[sk][ssk] = v

        for k in ('stopper', 'stopper_kwargs'):
            if k in pipeline_config:
                v = pipeline_config.pop(k)
                metadata[f'_{k}_removed_comment'] = f'{k} config removed after HPO: {v}'

        stopped_epoch = self.study.best_trial.user_attrs.get(STOPPED_EPOCH_KEY)
        if stopped_epoch is not None:
            old_num_epochs = pipeline_config['training_kwargs']['num_epochs']
            metadata['_stopper_comment'] = (
                f'While the original config had {old_num_epochs},'
                f' early stopping will now switch it to {int(stopped_epoch)}'
            )
            pipeline_config['training_kwargs']['num_epochs'] = int(stopped_epoch)
        return dict(metadata=metadata, pipeline=pipeline_config)

    def save_to_directory(self, directory: str, **kwargs) -> None:
        """Dump the results of a study to the given directory."""
        os.makedirs(directory, exist_ok=True)

        # Output study information
        with open(os.path.join(directory, 'study.json'), 'w') as file:
            json.dump(self.study.user_attrs, file, indent=2, sort_keys=True)

        # Output all trials
        df = self.study.trials_dataframe()
        df.to_csv(os.path.join(directory, 'trials.tsv'), sep='\t', index=False)

        best_pipeline_directory = os.path.join(directory, 'best_pipeline')
        os.makedirs(best_pipeline_directory, exist_ok=True)
        # Output best trial as pipeline configuration file
        with open(os.path.join(best_pipeline_directory, 'pipeline_config.json'), 'w') as file:
            json.dump(self._get_best_study_config(), file, indent=2, sort_keys=True)

    def save_to_ftp(self, directory: str, ftp: ftplib.FTP):
        """Save the results to the directory in an FTP server.

        :param directory: The directory in the FTP server to save to
        :param ftp: A connection to the FTP server
        """
        ensure_ftp_directory(ftp=ftp, directory=directory)

        study_path = os.path.join(directory, 'study.json')
        ftp.storbinary(f'STOR {study_path}', get_json_bytes_io(self.study.user_attrs))

        trials_path = os.path.join(directory, 'trials.tsv')
        ftp.storbinary(f'STOR {trials_path}', get_df_io(self.study.trials_dataframe()))

        best_pipeline_directory = os.path.join(directory, 'best_pipeline')
        ensure_ftp_directory(ftp=ftp, directory=best_pipeline_directory)

        best_config_path = os.path.join(best_pipeline_directory, 'pipeline_config.json')
        ftp.storbinary(f'STOR {best_config_path}', get_json_bytes_io(self._get_best_study_config()))

    def save_to_s3(self, directory: str, bucket: str, s3=None) -> None:
        """Save all artifacts to the given directory in an S3 Bucket.

        :param directory: The directory in the S3 bucket
        :param bucket: The name of the S3 bucket
        :param s3: A client from :func:`boto3.client`, if already instantiated
        """
        if s3 is None:
            import boto3
            s3 = boto3.client('s3')

        study_path = os.path.join(directory, 'study.json')
        s3.upload_fileobj(get_json_bytes_io(self.study.user_attrs), bucket, study_path)

        trials_path = os.path.join(directory, 'trials.tsv')
        s3.upload_fileobj(get_df_io(self.study.trials_dataframe()), bucket, trials_path)

        best_config_path = os.path.join(directory, 'best_pipeline', 'pipeline_config.json')
        s3.upload_fileobj(get_json_bytes_io(self._get_best_study_config()), bucket, best_config_path)

    def replicate_best_pipeline(
        self,
        *,
        directory: str,
        replicates: int,
        move_to_cpu: bool = False,
        save_replicates: bool = True,
    ) -> None:
        """Run the pipeline on the best configuration, but this time on the "test" set instead of "evaluation" set.

        :param directory: Output directory
        :param replicates: The number of times to retrain the model
        :param move_to_cpu: Should the model be moved back to the CPU? Only relevant if training on GPU.
        :param save_replicates: Should the artifacts of the replicates be saved?
        """
        config = self._get_best_study_config()

        if 'use_testing_data' in config:
            raise ValueError('use_testing_data not be set in the configuration at at all!')

        replicate_pipeline_from_config(
            config=config,
            directory=directory,
            replicates=replicates,
            use_testing_data=True,
            move_to_cpu=move_to_cpu,
            save_replicates=save_replicates,
        )


def hpo_pipeline_from_path(path: str, **kwargs) -> HpoPipelineResult:
    """Run a HPO study from the configuration at the given path."""
    with open(path) as file:
        config = json.load(file)
    return hpo_pipeline_from_config(config, **kwargs)


def hpo_pipeline_from_config(config: Mapping[str, Any], **kwargs) -> HpoPipelineResult:
    """Run the HPO pipeline using a properly formatted configuration dictionary."""
    return hpo_pipeline(
        **config['pipeline'],
        **config['optuna'],
        **kwargs,
    )


def hpo_pipeline(
    *,
    # 1. Dataset
    dataset: Union[None, str, Dataset, Type[Dataset]] = None,
    dataset_kwargs: Optional[Mapping[str, Any]] = None,
    training: Hint[TriplesFactory] = None,
    testing: Hint[TriplesFactory] = None,
    validation: Hint[TriplesFactory] = None,
    evaluation_entity_whitelist: Optional[Collection[str]] = None,
    evaluation_relation_whitelist: Optional[Collection[str]] = None,
    # 2. Model
    model: Union[str, Type[Model]],
    model_kwargs: Optional[Mapping[str, Any]] = None,
    model_kwargs_ranges: Optional[Mapping[str, Any]] = None,
    # 3. Loss
    loss: HintType[Loss] = None,
    loss_kwargs: Optional[Mapping[str, Any]] = None,
    loss_kwargs_ranges: Optional[Mapping[str, Any]] = None,
    # 4. Regularizer
    regularizer: HintType[Regularizer] = None,
    regularizer_kwargs: Optional[Mapping[str, Any]] = None,
    regularizer_kwargs_ranges: Optional[Mapping[str, Any]] = None,
    # 5. Optimizer
    optimizer: HintType[Optimizer] = None,
    optimizer_kwargs: Optional[Mapping[str, Any]] = None,
    optimizer_kwargs_ranges: Optional[Mapping[str, Any]] = None,
    # 6. Training Loop
<<<<<<< HEAD
    training_loop: Union[None, str, Type[TrainingLoop]] = None,
    training_loop_kwargs: Optional[Mapping[str, Any]] = None,
    negative_sampler: Union[None, str, Type[NegativeSampler]] = None,
=======
    training_loop: HintType[TrainingLoop] = None,
    negative_sampler: HintType[NegativeSampler] = None,
>>>>>>> 4227b5f1
    negative_sampler_kwargs: Optional[Mapping[str, Any]] = None,
    negative_sampler_kwargs_ranges: Optional[Mapping[str, Any]] = None,
    # 7. Training
    training_kwargs: Optional[Mapping[str, Any]] = None,
    training_kwargs_ranges: Optional[Mapping[str, Any]] = None,
    stopper: HintType[Stopper] = None,
    stopper_kwargs: Optional[Mapping[str, Any]] = None,
    # 8. Evaluation
    evaluator: HintType[Evaluator] = None,
    evaluator_kwargs: Optional[Mapping[str, Any]] = None,
    evaluation_kwargs: Optional[Mapping[str, Any]] = None,
    metric: Optional[str] = None,
    # 9. Tracking
    result_tracker: HintType[ResultTracker] = None,
    result_tracker_kwargs: Optional[Mapping[str, Any]] = None,
    # 6. Misc
    device: Hint[torch.device] = None,
    #  Optuna Study Settings
    storage: Hint[BaseStorage] = None,
    sampler: HintType[BaseSampler] = None,
    sampler_kwargs: Optional[Mapping[str, Any]] = None,
    pruner: HintType[BasePruner] = None,
    pruner_kwargs: Optional[Mapping[str, Any]] = None,
    study_name: Optional[str] = None,
    direction: Optional[str] = None,
    load_if_exists: bool = False,
    # Optuna Optimization Settings
    n_trials: Optional[int] = None,
    timeout: Optional[int] = None,
    n_jobs: Optional[int] = None,
    save_model_directory: Optional[str] = None,
) -> HpoPipelineResult:
    """Train a model on the given dataset.

    :param dataset:
        The name of the dataset (a key from :data:`pykeen.datasets.datasets`) or the :class:`pykeen.datasets.Dataset`
        instance. Alternatively, the training triples factory (``training``), testing triples factory (``testing``),
        and validation triples factory (``validation``; optional) can be specified.
    :param dataset_kwargs:
        The keyword arguments passed to the dataset upon instantiation
    :param training:
        A triples factory with training instances or path to the training file if a a dataset was not specified
    :param testing:
        A triples factory with test instances or path to the test file if a dataset was not specified
    :param validation:
        A triples factory with validation instances or path to the validation file if a dataset was not specified
    :param evaluation_entity_whitelist:
        Optional restriction of evaluation to triples containing *only* these entities. Useful if the downstream task
        is only interested in certain entities, but the relational patterns with other entities improve the entity
        embedding quality. Passed to :func:`pykeen.pipeline.pipeline`.
    :param evaluation_relation_whitelist:
        Optional restriction of evaluation to triples containing *only* these relations. Useful if the downstream task
        is only interested in certain relation, but the relational patterns with other relations improve the entity
        embedding quality. Passed to :func:`pykeen.pipeline.pipeline`.

    :param model:
        The name of the model or the model class to pass to :func:`pykeen.pipeline.pipeline`
    :param model_kwargs:
        Keyword arguments to pass to the model class on instantiation
    :param model_kwargs_ranges:
        Strategies for optimizing the models' hyper-parameters to override
        the defaults

    :param loss:
        The name of the loss or the loss class to pass to :func:`pykeen.pipeline.pipeline`
    :param loss_kwargs:
        Keyword arguments to pass to the loss on instantiation
    :param loss_kwargs_ranges:
        Strategies for optimizing the losses' hyper-parameters to override
        the defaults

    :param regularizer:
        The name of the regularizer or the regularizer class to pass to :func:`pykeen.pipeline.pipeline`
    :param regularizer_kwargs:
        Keyword arguments to pass to the regularizer on instantiation
    :param regularizer_kwargs_ranges:
        Strategies for optimizing the regularizers' hyper-parameters to override
        the defaults

    :param optimizer:
        The name of the optimizer or the optimizer class. Defaults to :class:`torch.optim.Adagrad`.
    :param optimizer_kwargs:
        Keyword arguments to pass to the optimizer on instantiation
    :param optimizer_kwargs_ranges:
        Strategies for optimizing the optimizers' hyper-parameters to override
        the defaults

    :param training_loop:
        The name of the training approach (``'slcwa'`` or ``'lcwa'``) or the training loop class
        to pass to :func:`pykeen.pipeline.pipeline`
    :param negative_sampler:
        The name of the negative sampler (``'basic'`` or ``'bernoulli'``) or the negative sampler class
        to pass to :func:`pykeen.pipeline.pipeline`. Only allowed when training with sLCWA.
    :param negative_sampler_kwargs:
        Keyword arguments to pass to the negative sampler class on instantiation
    :param negative_sampler_kwargs_ranges:
        Strategies for optimizing the negative samplers' hyper-parameters to override
        the defaults

    :param training_kwargs:
        Keyword arguments to pass to the training loop's train function on call
    :param training_kwargs_ranges:
        Strategies for optimizing the training loops' hyper-parameters to override
        the defaults. Can not specify ranges for batch size if early stopping is enabled.

    :param stopper:
        What kind of stopping to use. Default to no stopping, can be set to 'early'.
    :param stopper_kwargs:
        Keyword arguments to pass to the stopper upon instantiation.

    :param evaluator:
        The name of the evaluator or an evaluator class. Defaults to :class:`pykeen.evaluation.RankBasedEvaluator`.
    :param evaluator_kwargs:
        Keyword arguments to pass to the evaluator on instantiation
    :param evaluation_kwargs:
        Keyword arguments to pass to the evaluator's evaluate function on call

    :param result_tracker:
        The ResultsTracker class or name
    :param result_tracker_kwargs:
        The keyword arguments passed to the results tracker on instantiation

    :param metric:
        The metric to optimize over. Defaults to ``adjusted_mean_rank``.
    :param direction:
        The direction of optimization. Because the default metric is ``adjusted_mean_rank``,
        the default direction is ``minimize``.

    :param n_jobs: The number of parallel jobs. If this argument is set to :obj:`-1`, the number is
                set to CPU counts. If none, defaults to 1.

    .. note::

        The remaining parameters are passed to :func:`optuna.study.create_study`
        or :meth:`optuna.study.Study.optimize`.
    """
    if direction is None:
        direction = 'minimize'

    study = create_study(
        storage=storage,
        sampler=sampler_resolver.make(sampler, sampler_kwargs),
        pruner=pruner_resolver.make(pruner, pruner_kwargs),
        study_name=study_name,
        direction=direction,
        load_if_exists=load_if_exists,
    )

    # 0. Metadata/Provenance
    study.set_user_attr('pykeen_version', get_version())
    study.set_user_attr('pykeen_git_hash', get_git_hash())
    # 1. Dataset
    _set_study_dataset(
        study=study,
        dataset=dataset,
        dataset_kwargs=dataset_kwargs,
        training=training,
        testing=testing,
        validation=validation,
    )

    # 2. Model
    model_cls: Type[Model] = model_resolver.lookup(model)
    study.set_user_attr('model', model_resolver.normalize_cls(model_cls))
    logger.info(f'Using model: {model_cls}')
    # 3. Loss
    loss_cls: Type[Loss] = model_cls.loss_default if loss is None else loss_resolver.lookup(loss)
    study.set_user_attr('loss', loss_resolver.normalize_cls(loss_cls))
    logger.info(f'Using loss: {loss_cls}')
    # 4. Regularizer
    regularizer_cls: Type[Regularizer] = (
        model_cls.regularizer_default
        if regularizer is None else
        regularizer_resolver.lookup(regularizer)
    )
    study.set_user_attr('regularizer', regularizer_cls.get_normalized_name())
    logger.info(f'Using regularizer: {regularizer_cls}')
    # 5. Optimizer
    optimizer_cls: Type[Optimizer] = optimizer_resolver.lookup(optimizer)
    study.set_user_attr('optimizer', optimizer_resolver.normalize_cls(optimizer_cls))
    logger.info(f'Using optimizer: {optimizer_cls}')
    # 6. Training Loop
    training_loop_cls: Type[TrainingLoop] = training_loop_resolver.lookup(training_loop)
    study.set_user_attr('training_loop', training_loop_cls.get_normalized_name())
    logger.info(f'Using training loop: {training_loop_cls}')
    negative_sampler_cls: Optional[Type[NegativeSampler]]
    if training_loop_cls is SLCWATrainingLoop:
        negative_sampler_cls = negative_sampler_resolver.lookup(negative_sampler)
        assert negative_sampler_cls is not None
        study.set_user_attr('negative_sampler', negative_sampler_cls.get_normalized_name())
        logger.info(f'Using negative sampler: {negative_sampler_cls}')
    else:
        negative_sampler_cls = None
    # 7. Training
    stopper_cls: Type[Stopper] = stopper_resolver.lookup(stopper)
    if stopper_cls is EarlyStopper and training_kwargs_ranges and 'epochs' in training_kwargs_ranges:
        raise ValueError('can not use early stopping while optimizing epochs')

    # 8. Evaluation
    evaluator_cls: Type[Evaluator] = evaluator_resolver.lookup(evaluator)
    study.set_user_attr('evaluator', evaluator_cls.get_normalized_name())
    logger.info(f'Using evaluator: {evaluator_cls}')
    if metric is None:
        metric = 'adjusted_mean_rank'
    study.set_user_attr('metric', metric)
    logger.info(f'Attempting to {direction} {metric}')

    # 9. Tracking
    result_tracker_cls: Type[ResultTracker] = tracker_resolver.lookup(result_tracker)

    objective = Objective(
        # 1. Dataset
        dataset=dataset,
        dataset_kwargs=dataset_kwargs,
        training=training,
        testing=testing,
        validation=validation,
        evaluation_entity_whitelist=evaluation_entity_whitelist,
        evaluation_relation_whitelist=evaluation_relation_whitelist,
        # 2. Model
        model=model_cls,
        model_kwargs=model_kwargs,
        model_kwargs_ranges=model_kwargs_ranges,
        # 3. Loss
        loss=loss_cls,
        loss_kwargs=loss_kwargs,
        loss_kwargs_ranges=loss_kwargs_ranges,
        # 4. Regularizer
        regularizer=regularizer_cls,
        regularizer_kwargs=regularizer_kwargs,
        regularizer_kwargs_ranges=regularizer_kwargs_ranges,
        # 5. Optimizer
        optimizer=optimizer_cls,
        optimizer_kwargs=optimizer_kwargs,
        optimizer_kwargs_ranges=optimizer_kwargs_ranges,
        # 6. Training Loop
<<<<<<< HEAD
        training_loop=training_loop,
        training_loop_kwargs=training_loop_kwargs,
        negative_sampler=negative_sampler,
=======
        training_loop=training_loop_cls,
        negative_sampler=negative_sampler_cls,
>>>>>>> 4227b5f1
        negative_sampler_kwargs=negative_sampler_kwargs,
        negative_sampler_kwargs_ranges=negative_sampler_kwargs_ranges,
        # 7. Training
        training_kwargs=training_kwargs,
        training_kwargs_ranges=training_kwargs_ranges,
        stopper=stopper_cls,
        stopper_kwargs=stopper_kwargs,
        # 8. Evaluation
        evaluator=evaluator_cls,
        evaluator_kwargs=evaluator_kwargs,
        evaluation_kwargs=evaluation_kwargs,
        # 9. Tracker
        result_tracker=result_tracker_cls,
        result_tracker_kwargs=result_tracker_kwargs,
        # Optuna Misc.
        metric=metric,
        save_model_directory=save_model_directory,
        # Pipeline Misc.
        device=device,
    )

    # Invoke optimization of the objective function.
    study.optimize(
        objective,
        n_trials=n_trials,
        timeout=timeout,
        n_jobs=n_jobs or 1,
    )

    return HpoPipelineResult(
        study=study,
        objective=objective,
    )


def _get_kwargs(
    trial: Trial,
    prefix: str,
    *,
    default_kwargs_ranges: Mapping[str, Any],
    kwargs: Optional[Mapping[str, Any]] = None,
    kwargs_ranges: Optional[Mapping[str, Any]] = None,
) -> Mapping[str, Any]:
    _kwargs_ranges = dict(default_kwargs_ranges)
    if kwargs_ranges is not None:
        _kwargs_ranges.update(kwargs_ranges)
    return suggest_kwargs(
        trial=trial,
        prefix=prefix,
        kwargs_ranges=_kwargs_ranges,
        kwargs=kwargs,
    )


def suggest_kwargs(
    trial: Trial,
    prefix: str,
    kwargs_ranges: Mapping[str, Any],
    kwargs: Optional[Mapping[str, Any]] = None,
) -> Mapping[str, Any]:
    _kwargs: Dict[str, Any] = {}
    if kwargs:
        _kwargs.update(kwargs)

    for name, info in kwargs_ranges.items():
        if name in _kwargs:
            continue  # has been set by default, won't be suggested

        prefixed_name = f'{prefix}.{name}'
        dtype, low, high = info['type'], info.get('low'), info.get('high')
        if dtype in {int, 'int'}:
            q, scale = info.get('q'), info.get('scale')
            if scale == 'power_two':
                _kwargs[name] = suggest_discrete_power_two_int(
                    trial=trial,
                    name=prefixed_name,
                    low=low,
                    high=high,
                )
            elif q is not None:
                _kwargs[name] = suggest_discrete_uniform_int(
                    trial=trial,
                    name=prefixed_name,
                    low=low,
                    high=high,
                    q=q,
                )
            else:
                _kwargs[name] = trial.suggest_int(name=prefixed_name, low=low, high=high)

        elif dtype in {float, 'float'}:
            if info.get('scale') == 'log':
                _kwargs[name] = trial.suggest_loguniform(name=prefixed_name, low=low, high=high)
            else:
                _kwargs[name] = trial.suggest_uniform(name=prefixed_name, low=low, high=high)
        elif dtype == 'categorical':
            choices = info['choices']
            _kwargs[name] = trial.suggest_categorical(name=prefixed_name, choices=choices)
        elif dtype in {bool, 'bool'}:
            _kwargs[name] = trial.suggest_categorical(name=prefixed_name, choices=[True, False])
        else:
            logger.warning(f'Unhandled data type ({dtype}) for parameter {name}')

    return _kwargs


def suggest_discrete_uniform_int(trial: Trial, name, low, high, q) -> int:
    """Suggest an integer in the given range [low, high] inclusive with step size q."""
    if (high - low) % q:
        logger.warning(f'bad range given: range({low}, {high}, {q}) - not divisible by q')
    choices = list(range(low, high + 1, q))
    return trial.suggest_categorical(name=name, choices=choices)


def suggest_discrete_power_two_int(trial: Trial, name, low, high) -> int:
    """Suggest an integer in the given range [2^low, 2^high]."""
    if high <= low:
        raise Exception(f"Upper bound {high} is not greater than lower bound {low}.")
    choices = [2 ** i for i in range(low, high + 1)]
    return trial.suggest_categorical(name=name, choices=choices)


def _set_study_dataset(
    study: Study,
    *,
    dataset: Union[None, str, Dataset, Type[Dataset]] = None,
    dataset_kwargs: Optional[Mapping[str, Any]] = None,
    training: Union[None, str, TriplesFactory] = None,
    testing: Union[None, str, TriplesFactory] = None,
    validation: Union[None, str, TriplesFactory] = None,
):
    if (
        (isinstance(dataset, str) and has_dataset(dataset))
        or isinstance(dataset, Dataset)
        or (isinstance(dataset, type) and issubclass(dataset, Dataset))
    ):
        dataset_name = get_dataset(dataset=dataset).get_normalized_name()
        study.set_user_attr('dataset', dataset_name)<|MERGE_RESOLUTION|>--- conflicted
+++ resolved
@@ -282,7 +282,6 @@
                 logger.debug(f'saving pre-specified field in pipeline config: {field.name}={field_value}')
                 pipeline_config[field.name] = field_value
             elif field.name in {'training', 'testing', 'validation'}:
-                # TODO: Remove USER_DEFINED_CODE since it clashes with condition in Dataset
                 pipeline_config[field.name] = field_value if isinstance(field_value, str) else USER_DEFINED_CODE
 
         for k, v in self.study.best_params.items():
@@ -439,14 +438,9 @@
     optimizer_kwargs: Optional[Mapping[str, Any]] = None,
     optimizer_kwargs_ranges: Optional[Mapping[str, Any]] = None,
     # 6. Training Loop
-<<<<<<< HEAD
-    training_loop: Union[None, str, Type[TrainingLoop]] = None,
+    training_loop: HintType[TrainingLoop] = None,
     training_loop_kwargs: Optional[Mapping[str, Any]] = None,
-    negative_sampler: Union[None, str, Type[NegativeSampler]] = None,
-=======
-    training_loop: HintType[TrainingLoop] = None,
     negative_sampler: HintType[NegativeSampler] = None,
->>>>>>> 4227b5f1
     negative_sampler_kwargs: Optional[Mapping[str, Any]] = None,
     negative_sampler_kwargs_ranges: Optional[Mapping[str, Any]] = None,
     # 7. Training
@@ -683,14 +677,9 @@
         optimizer_kwargs=optimizer_kwargs,
         optimizer_kwargs_ranges=optimizer_kwargs_ranges,
         # 6. Training Loop
-<<<<<<< HEAD
-        training_loop=training_loop,
+        training_loop=training_loop_cls,
         training_loop_kwargs=training_loop_kwargs,
-        negative_sampler=negative_sampler,
-=======
-        training_loop=training_loop_cls,
         negative_sampler=negative_sampler_cls,
->>>>>>> 4227b5f1
         negative_sampler_kwargs=negative_sampler_kwargs,
         negative_sampler_kwargs_ranges=negative_sampler_kwargs_ranges,
         # 7. Training
