# -*- coding: utf-8 -*-

"""Stateful interaction functions."""

import logging
import math
from typing import Any, Callable, Mapping, Optional, Sequence, Tuple, Type

import torch
from torch import nn

from . import functional as pykeen_functional
from ..utils import check_shapes

logger = logging.getLogger(__name__)


class InteractionFunction(nn.Module):
    """Base class for interaction functions."""

    BATCH_DIM: int = 0
    NUM_DIM: int = 1
    HEAD_DIM: int = 1
    RELATION_DIM: int = 2
    TAIL_DIM: int = 3

    def forward(
        self,
        h: torch.FloatTensor,
        r: torch.FloatTensor,
        t: torch.FloatTensor,
        **kwargs,
    ) -> torch.FloatTensor:
        """Score the given triples.

        :param h: shape: (batch_size, num_heads, d_e)
            The head representations.
        :param r: shape: (batch_size, num_relations, d_r)
            The relation representations.
        :param t: shape: (batch_size, num_tails, d_e)
            The tail representations.
        :param kwargs:
            Additional key-word based arguments.

        :return: shape: (batch_size, num_heads, num_relations, num_tails)
            The scores.
        """
        raise NotImplementedError

    @classmethod
    def _check_for_empty_kwargs(cls, kwargs: Mapping[str, Any]) -> None:
        """Check that kwargs is empty."""
        if len(kwargs) > 0:
            raise ValueError(f"{cls.__name__} does not take the following kwargs: {kwargs}")

    @staticmethod
    def _add_dim(*x: torch.FloatTensor, dim: int) -> Sequence[torch.FloatTensor]:
        """
        Add a dimension to tensors.

        :param x: shape: (d1, ..., dk)
            The tensor.

        :return: shape: (1, d1, ..., dk)
            The tensor with batch dimension.
        """
        out = [xx.unsqueeze(dim=dim) for xx in x]
        if len(x) > 1:
            return out
        return out[0]

    @staticmethod
    def _remove_dim(x: torch.FloatTensor, *dims: int) -> torch.FloatTensor:
        """
        Remove dimensions from a tensor.

        :param x:
            The tensor.
        :param dims:
            The dimensions to remove.

        :return:
            The squeezed tensor.
        """
        # normalize dimensions
        dims = [d if d >= 0 else len(x.shape) + d for d in dims]
        if len(set(dims)) != len(dims):
            raise ValueError(f"Duplicate dimensions: {dims}")
        assert all(0 <= d < len(x.shape) for d in dims)
        for dim in sorted(dims, reverse=True):
            x = x.squeeze(dim=dim)
        return x

    def score_hrt(
        self,
        h: torch.FloatTensor,
        r: torch.FloatTensor,
        t: torch.FloatTensor,
        **kwargs,
    ) -> torch.FloatTensor:
        """
        Score a batch of triples..

        :param h: shape: (batch_size, d_e)
            The head representations.
        :param r: shape: (batch_size, d_r)
            The relation representations.
        :param t: shape: (batch_size, d_e)
            The tail representations.
        :param kwargs:
            Additional key-word based arguments.

        :return: shape: (batch_size, 1)
            The scores.
        """
        # check shape
        assert check_shapes((h, "be"), (r, "br"), (t, "be"))

        # prepare input to generic score function
        h, r, t = self._add_dim(h, r, t, dim=self.NUM_DIM)

        # get scores
        scores = self(h=h, r=r, t=t, **kwargs)

        # prepare output shape, (batch_size, num_heads, num_relations, num_tails) -> (batch_size, 1)
        return self._remove_dim(scores, self.HEAD_DIM, self.RELATION_DIM, self.TAIL_DIM).unsqueeze(dim=-1)

    def score_h(
        self,
        all_entities: torch.FloatTensor,
        r: torch.FloatTensor,
        t: torch.FloatTensor,
        **kwargs,
    ) -> torch.FloatTensor:
        """
        Score all head entities.

        :param all_entities: shape: (num_entities, d_e)
            The head representations.
        :param r: shape: (batch_size, d_r)
            The relation representations.
        :param t: shape: (batch_size, d_e)
            The tail representations.
        :param kwargs:
            Additional key-word based arguments.

        :return: shape: (batch_size, num_entities)
            The scores.
        """
        # check shape
        assert check_shapes((all_entities, "ne"), (r, "br"), (t, "be"))

        # TODO: What about unsqueezing for additional e.g. head arguments
        # prepare input to generic score function
        r, t = self._add_dim(r, t, dim=self.NUM_DIM)
        h = self._add_dim(all_entities, dim=self.BATCH_DIM)

        # get scores
        scores = self(h=h, r=r, t=t, **kwargs)

        # prepare output shape, (batch_size, num_heads, num_relations, num_tails) -> (batch_size, num_heads)
        return self._remove_dim(scores, self.RELATION_DIM, self.TAIL_DIM)

    def score_r(
        self,
        h: torch.FloatTensor,
        all_relations: torch.FloatTensor,
        t: torch.FloatTensor,
        **kwargs,
    ) -> torch.FloatTensor:
        """
        Score all relations.

        :param h: shape: (batch_size, d_e)
            The head representations.
        :param all_relations: shape: (batch_size, d_r)
            The relation representations.
        :param t: shape: (num_entities, d_e)
            The tail representations.
        :param kwargs:
            Additional key-word based arguments.

        :return: shape: (batch_size, num_entities)
            The scores.
        """
        # check shape
        assert check_shapes((all_relations, "nr"), (h, "be"), (t, "be"))

        # prepare input to generic score function
        h, t = self._add_dim(h, t, dim=self.NUM_DIM)
        r = self._add_dim(all_relations, dim=self.BATCH_DIM)

        # get scores
        scores = self(h=h, r=r, t=t, **kwargs)

        # prepare output shape
        return self._remove_dim(scores, self.HEAD_DIM, self.TAIL_DIM)

    def score_t(
        self,
        h: torch.FloatTensor,
        r: torch.FloatTensor,
        all_entities: torch.FloatTensor,
        **kwargs,
    ) -> torch.FloatTensor:
        """
        Score all tail entities.

        :param h: shape: (batch_size, d_e)
            The head representations.
        :param r: shape: (batch_size, d_r)
            The relation representations.
        :param all_entities: shape: (num_entities, d_e)
            The tail representations.
        :param kwargs:
            Additional key-word based arguments.

        :return: shape: (batch_size, num_entities)
            The scores.
        """
        # check shape
        assert check_shapes((all_entities, "ne"), (r, "br"), (h, "be"))

        # prepare input to generic score function
        h, r = self._add_dim(h, r, dim=self.NUM_DIM)
        t = self._add_dim(all_entities, dim=self.BATCH_DIM)

        # get scores
        scores = self(h=h, r=r, t=t, **kwargs)

        # prepare output shape
        return self._remove_dim(scores, self.HEAD_DIM, self.RELATION_DIM)

    def reset_parameters(self):
        """Reset parameters the interaction function may have."""
        for mod in self.modules():
            if mod is self:
                continue
            if hasattr(mod, 'reset_parameters'):
                mod.reset_parameters()


def _build_module_from_stateless(
    f: Callable[[torch.FloatTensor, torch.FloatTensor, torch.FloatTensor], torch.FloatTensor],
) -> Type[InteractionFunction]:
    """Build a stateless interaction function module with a pre-defined functional interface."""

    class FunctionalInteractionFunction(InteractionFunction):
        """Interaction function without state or additional parameters."""

        def forward(
            self,
            h: torch.FloatTensor,
            r: torch.FloatTensor,
            t: torch.FloatTensor,
            **kwargs,
        ) -> torch.FloatTensor:  # noqa: D102
            self._check_for_empty_kwargs(kwargs)
            return f(h, r, t)

    return FunctionalInteractionFunction


class TranslationalInteractionFunction(InteractionFunction):
    """The translational interaction function shared by the TransE, TransR, TransH, and other Trans<X> models."""

    def __init__(self, p: int):
        """Initialize the translational interaction function.

        :param p: The norm used with :func:`torch.norm`. Typically is 1 or 2.
        """
        super().__init__()
        self.p = p

    def forward(
        self,
        h: torch.FloatTensor,
        r: torch.FloatTensor,
        t: torch.FloatTensor,
        **kwargs,
    ) -> torch.FloatTensor:  # noqa:D102
        self._check_for_empty_kwargs(kwargs=kwargs)
        return pykeen_functional.translational_interaction(h=h, r=r, t=t, p=self.p)


#: Interaction function of ComplEx
ComplExInteractionFunction = _build_module_from_stateless(pykeen_functional.complex_interaction)


def _calculate_missing_shape_information(
    embedding_dim: int,
    input_channels: Optional[int] = None,
    width: Optional[int] = None,
    height: Optional[int] = None,
) -> Tuple[int, int, int]:
    """
    Automatically calculates missing dimensions for ConvE.

    :param embedding_dim:
    :param input_channels:
    :param width:
    :param height:

    :return: (input_channels, width, height), such that
            `embedding_dim = input_channels * width * height`
    :raises:
        If no factorization could be found.
    """
    # Store initial input for error message
    original = (input_channels, width, height)

    # All are None
    if all(factor is None for factor in [input_channels, width, height]):
        input_channels = 1
        result_sqrt = math.floor(math.sqrt(embedding_dim))
        height = max(factor for factor in range(1, result_sqrt + 1) if embedding_dim % factor == 0)
        width = embedding_dim // height

    # input_channels is None, and any of height or width is None -> set input_channels=1
    if input_channels is None and any(remaining is None for remaining in [width, height]):
        input_channels = 1

    # input channels is not None, and one of height or width is None
    assert len([factor for factor in [input_channels, width, height] if factor is None]) <= 1
    if width is None:
        width = embedding_dim // (height * input_channels)
    if height is None:
        height = embedding_dim // (width * input_channels)
    if input_channels is None:
        input_channels = embedding_dim // (width * height)
    assert not any(factor is None for factor in [input_channels, width, height])

    if input_channels * width * height != embedding_dim:
        raise ValueError(f'Could not resolve {original} to a valid factorization of {embedding_dim}.')

    return input_channels, width, height


class ConvEInteractionFunction(InteractionFunction):
    """ConvE interaction function."""

    #: If batch normalization is enabled, this is: num_features – C from an expected input of size (N,C,L)
    bn0: Optional[torch.nn.BatchNorm2d]
    #: If batch normalization is enabled, this is: num_features – C from an expected input of size (N,C,H,W)
    bn1: Optional[torch.nn.BatchNorm2d]
    bn2: Optional[torch.nn.BatchNorm2d]

    def __init__(
        self,
        input_channels: Optional[int] = None,
        output_channels: int = 32,
        embedding_height: Optional[int] = None,
        embedding_width: Optional[int] = None,
        kernel_height: int = 3,
        kernel_width: int = 3,
        input_dropout: float = 0.2,
        output_dropout: float = 0.3,
        feature_map_dropout: float = 0.2,
        embedding_dim: int = 200,
        apply_batch_normalization: bool = True,
    ):
        super().__init__()

        # Automatic calculation of remaining dimensions
        logger.info(f'Resolving {input_channels} * {embedding_width} * {embedding_height} = {embedding_dim}.')
        if embedding_dim is None:
            embedding_dim = input_channels * embedding_width * embedding_height

        # Parameter need to fulfil:
        #   input_channels * embedding_height * embedding_width = embedding_dim
        input_channels, embedding_width, embedding_height = _calculate_missing_shape_information(
            embedding_dim=embedding_dim,
            input_channels=input_channels,
            width=embedding_width,
            height=embedding_height,
        )
        logger.info(f'Resolved to {input_channels} * {embedding_width} * {embedding_height} = {embedding_dim}.')
        self.embedding_dim = embedding_dim
        self.embedding_height = embedding_height
        self.embedding_width = embedding_width
        self.input_channels = input_channels

        if self.input_channels * self.embedding_height * self.embedding_width != self.embedding_dim:
            raise ValueError(
                f'Product of input channels ({self.input_channels}), height ({self.embedding_height}), and width '
                f'({self.embedding_width}) does not equal target embedding dimension ({self.embedding_dim})',
            )

        self.inp_drop = nn.Dropout(input_dropout)
        self.hidden_drop = nn.Dropout(output_dropout)
        self.feature_map_drop = nn.Dropout2d(feature_map_dropout)

        self.conv1 = torch.nn.Conv2d(
            in_channels=self.input_channels,
            out_channels=output_channels,
            kernel_size=(kernel_height, kernel_width),
            stride=1,
            padding=0,
            bias=True,
        )

        self.apply_batch_normalization = apply_batch_normalization
        if self.apply_batch_normalization:
            self.bn0 = nn.BatchNorm2d(self.input_channels)
            self.bn1 = nn.BatchNorm2d(output_channels)
            self.bn2 = nn.BatchNorm1d(self.embedding_dim)
        else:
            self.bn0 = None
            self.bn1 = None
            self.bn2 = None
        self.num_in_features = (
            output_channels
            * (2 * self.embedding_height - kernel_height + 1)
            * (self.embedding_width - kernel_width + 1)
        )
        self.fc = nn.Linear(self.num_in_features, self.embedding_dim)
        self.activation = nn.ReLU()

    def forward(
        self,
        h: torch.FloatTensor,
        r: torch.FloatTensor,
        t: torch.FloatTensor,
        **kwargs,
    ) -> torch.FloatTensor:  # noqa: D102
        # get tail bias term
        if "t_bias" not in kwargs:
            raise TypeError(f"{self.__class__.__name__}.forward expects keyword argument 't_bias'.")
        t_bias: torch.FloatTensor = kwargs.pop("t_bias")
        self._check_for_empty_kwargs(kwargs)
        return pykeen_functional.conve_interaction(
            h=h,
            r=r,
            t=t,
            t_bias=t_bias,
            input_channels=self.input_channels,
            embedding_height=self.embedding_height,
            embedding_width=self.embedding_width,
            num_in_features=self.num_in_features,
            bn0=self.bn0,
            bn1=self.bn1,
            bn2=self.bn2,
            inp_drop=self.inp_drop,
            feature_map_drop=self.feature_map_drop,
            hidden_drop=self.hidden_drop,
            conv1=self.conv1,
            activation=self.activation,
            fc=self.fc,
        )


class ConvKBInteractionFunction(InteractionFunction):
    """Interaction function of ConvKB."""

    def __init__(
        self,
        hidden_dropout_rate: float = 0.,
        embedding_dim: int = 200,
        num_filters: int = 400,
    ):
        super().__init__()
        self.embedding_dim = embedding_dim
        self.num_filters = num_filters

        # The interaction model
        self.conv = nn.Conv2d(in_channels=1, out_channels=num_filters, kernel_size=(1, 3), bias=True)
        self.activation = nn.ReLU()
        self.hidden_dropout = nn.Dropout(p=hidden_dropout_rate)
        self.linear = nn.Linear(embedding_dim * num_filters, 1, bias=True)

    def reset_parameters(self):  # noqa: D102
        # Use Xavier initialization for weight; bias to zero
        nn.init.xavier_uniform_(self.linear.weight, gain=nn.init.calculate_gain('relu'))
        nn.init.zeros_(self.linear.bias)

        # Initialize all filters to [0.1, 0.1, -0.1],
        #  c.f. https://github.com/daiquocnguyen/ConvKB/blob/master/model.py#L34-L36
        nn.init.constant_(self.conv.weight[..., :2], 0.1)
        nn.init.constant_(self.conv.weight[..., 2], -0.1)
        nn.init.zeros_(self.conv.bias)

    def forward(
        self,
        h: torch.FloatTensor,
        r: torch.FloatTensor,
        t: torch.FloatTensor,
        **kwargs,
    ) -> torch.FloatTensor:  # noqa: D102
        return pykeen_functional.convkb_interaction(
            h=h,
            r=r,
            t=t,
            conv=self.conv,
            activation=self.activation,
            hidden_dropout=self.hidden_dropout,
            linear=self.linear,
        )


#: Interaction function for HolE
DistMultInteractionFunction = _build_module_from_stateless(pykeen_functional.distmult_interaction)


class ERMLPInteractionFunction(InteractionFunction):
    """
    Interaction function of ER-MLP.

    .. math ::
        f(h, r, t) = W_2 ReLU(W_1 cat(h, r, t) + b_1) + b_2
    """

    def __init__(
        self,
        embedding_dim: int,
        hidden_dim: int,
    ):
        """
        Initialize the interaction function.

        :param embedding_dim:
            The embedding vector dimension.
        :param hidden_dim:
            The hidden dimension of the MLP.
        """
        super().__init__()
        """The multi-layer perceptron consisting of an input layer with 3 * self.embedding_dim neurons, a  hidden layer
           with self.embedding_dim neurons and output layer with one neuron.
           The input is represented by the concatenation embeddings of the heads, relations and tail embeddings.
        """
        self.hidden = nn.Linear(in_features=3 * embedding_dim, out_features=hidden_dim, bias=True)
        self.activation = nn.ReLU()
        self.hidden_to_score = nn.Linear(in_features=hidden_dim, out_features=1, bias=True)

    def forward(
        self,
        h: torch.FloatTensor,
        r: torch.FloatTensor,
        t: torch.FloatTensor,
        **kwargs,
    ) -> torch.FloatTensor:  # noqa: D102
        self._check_for_empty_kwargs(kwargs)
        return pykeen_functional.ermlp_interaction(
            h=h,
            r=r,
            t=t,
            hidden=self.hidden,
            activation=self.activation,
            final=self.hidden_to_score,
        )

    def reset_parameters(self):  # noqa: D102
        # Initialize biases with zero
        nn.init.zeros_(self.hidden.bias)
        nn.init.zeros_(self.hidden_to_score.bias)
        # In the original formulation,
        nn.init.xavier_uniform_(self.hidden.weight)
        nn.init.xavier_uniform_(
            self.hidden_to_score.weight,
            gain=nn.init.calculate_gain(self.activation.__class__.__name__.lower()),
        )


class ERMLPEInteractionFunction(InteractionFunction):
    """Interaction function of ER-MLP."""

    def __init__(
        self,
        hidden_dim: int = 300,
        input_dropout: float = 0.2,
        hidden_dropout: float = 0.3,
        embedding_dim: int = 200,
    ):
        super().__init__()
        self.mlp = nn.Sequential(
            nn.Dropout(input_dropout),
            nn.Linear(2 * embedding_dim, hidden_dim),
            nn.Dropout(hidden_dropout),
            nn.BatchNorm1d(hidden_dim),
            nn.ReLU(),
            nn.Linear(hidden_dim, embedding_dim),
            nn.Dropout(hidden_dropout),
            nn.BatchNorm1d(embedding_dim),
            nn.ReLU(),
        )

    def forward(
        self,
        h: torch.FloatTensor,
        r: torch.FloatTensor,
        t: torch.FloatTensor,
        **kwargs,
    ) -> torch.FloatTensor:  # noqa: D102
        self._check_for_empty_kwargs(kwargs=kwargs)
        return pykeen_functional.ermlpe_interaction(h=h, r=r, t=t, mlp=self.mlp)


class TransDInteractionFunction(TranslationalInteractionFunction):
    """The interaction function for TransD."""

    def __init__(self, p: int = 2, power: int = 2):
        """Initialize the TransD interaction function.

        :param p: The norm applied by :func:`torch.norm`
        :param power: The power applied after :func:`torch.norm`.
        """
        super().__init__(p=p)
        self.power = power

    def forward(
        self,
        h: torch.FloatTensor,
        r: torch.FloatTensor,
        t: torch.FloatTensor,
        **kwargs,
    ) -> torch.FloatTensor:  # noqa:D102
        return super().forward(h=h, r=r, t=t, **kwargs) ** self.power


class TransRInteractionFunction(InteractionFunction):
    """The TransR interaction function."""

    def __init__(self, p: int):
        """Initialize the TransR interaction function.

        :param p: The norm applied to the translation
        """
        super().__init__()
        self.p = p

    def forward(
        self,
        h: torch.FloatTensor,
        r: torch.FloatTensor,
        t: torch.FloatTensor,
        **kwargs,
    ) -> torch.FloatTensor:  # noqa:D102
        m_r = kwargs.pop('m_r')
        self._check_for_empty_kwargs(kwargs=kwargs)
        return pykeen_functional.transr_interaction(h=h, r=r, t=t, m_r=m_r, p=self.p, power_norm=True)


#: Interaction function of RotatE.
RotatEInteraction = _build_module_from_stateless(pykeen_functional.rotate_interaction)

#: Interaction function for HolE.
HolEInteractionFunction = _build_module_from_stateless(pykeen_functional.hole_interaction)


class ProjEInteractionFunction(InteractionFunction):
    """Interaction function for ProjE."""

    def __init__(
        self,
        embedding_dim: int = 50,
        inner_non_linearity: Optional[nn.Module] = None,
    ):
        super().__init__()

        # Global entity projection
        self.d_e = nn.Parameter(torch.empty(embedding_dim), requires_grad=True)

        # Global relation projection
        self.d_r = nn.Parameter(torch.empty(embedding_dim), requires_grad=True)

        # Global combination bias
        self.b_c = nn.Parameter(torch.empty(embedding_dim), requires_grad=True)

        # Global combination bias
        self.b_p = nn.Parameter(torch.empty(1), requires_grad=True)

        if inner_non_linearity is None:
            inner_non_linearity = nn.Tanh()
        self.inner_non_linearity = inner_non_linearity

    def reset_parameters(self):  # noqa: D102
        embedding_dim = self.d_e.shape[0]
        bound = math.sqrt(6) / embedding_dim
        for p in self.parameters():
            nn.init.uniform_(p, a=-bound, b=bound)

    def forward(
        self,
        h: torch.FloatTensor,
        r: torch.FloatTensor,
        t: torch.FloatTensor,
        **kwargs,
    ) -> torch.FloatTensor:  # noqa:D102
        self._check_for_empty_kwargs(kwargs=kwargs)

        # Compute score
        return pykeen_functional.proje_interaction(
            h=h, r=r, t=t,
            d_e=self.d_e, d_r=self.d_r, b_c=self.b_c, b_p=self.b_p, activation=self.inner_non_linearity,
        ).view(-1, 1)


<<<<<<< HEAD
    interaction = pykeen_functional.rescal_interaction


class StructuredEmbeddingInteractionFunction(InteractionFunction):
    """Interaction function of Structured Embedding."""

    def __init__(
        self,
        p: int,
        power_norm: bool = False
    ):
        super().__init__()
        self.p = p
        self.power_norm = power_norm

    def forward(
        self,
        h: torch.FloatTensor,
        r: torch.FloatTensor,
        t: torch.FloatTensor,
        **kwargs,
    ) -> torch.FloatTensor:
        dim = h.shape[-1]
        rh, rt = r.split(dim, dim=-1)
        rh = rh.view(rh.shape[:-1], dim, dim)
        rt = rt.view(rt.shape[:-1], dim, dim)
        return pykeen_functional.structured_embedding_interaction(
            h=h,
            r_h=rh,
            r_t=rt,
            t=t,
            p=self.p,
            power_norm=self.power_norm,
        )
=======
RESCALInteractionFunction = _build_module_from_stateless(pykeen_functional.rescal_interaction)
>>>>>>> d6b7fe37
<|MERGE_RESOLUTION|>--- conflicted
+++ resolved
@@ -694,8 +694,7 @@
         ).view(-1, 1)
 
 
-<<<<<<< HEAD
-    interaction = pykeen_functional.rescal_interaction
+RESCALInteractionFunction = _build_module_from_stateless(pykeen_functional.rescal_interaction)
 
 
 class StructuredEmbeddingInteractionFunction(InteractionFunction):
@@ -728,7 +727,4 @@
             t=t,
             p=self.p,
             power_norm=self.power_norm,
-        )
-=======
-RESCALInteractionFunction = _build_module_from_stateless(pykeen_functional.rescal_interaction)
->>>>>>> d6b7fe37
+        )